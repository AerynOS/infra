{% extends "skel.html.jinja" %}
{% block body %}
    <div class="tasks-total-filter">
        <span>{{ total }} tasks</span>
        <span>|</span>
        <span class="tasks-total-filter__items">
            <a href="/tasks">All</a>
            {% for status in statuses %}
                <a href="/tasks?status={{ status }}">{{ status }}</a>
            {% endfor %}
        </span>
    </div>

    <div class="tasks">
        <ul class="tasks__list">
            {% if tasks | length == 0 %}
                <li class="tasks__list__item tasks__list__item--not-found">
                    {% if selected_status %}
                        No tasks found for status: <span> {{ selected_status }}</span>
                    {% else %}
                        No tasks found
                    {% endif %}
                </li>
            {% endif %}

            {% for task in tasks %}
                {% set profile = projects | profile(task.profile_id) %}
                {% set endpoint = endpoints | endpoint(task.allocated_builder) %}

                {% if endpoint.description is not none -%}
                    {% set builder_description = endpoint.description ~ ' ' -%}
                {% endif -%}

                <li class="tasks__list__item">
                    <code style="display:none">{{ task }}</code>

                    <div class="tasks__list__item__id"><span>#{{ task.id }}</span></div>
                    <div class="tasks__list__item__detail">
                        <a href="/logs/{{ task.id }}/build.log">{{ task.build_id }}</a>
                        <div>{{ task.description }}</div>
                    </div>
                    <div class="tasks__list__item__timing">
                        {% if task.ended %}
                            <span>Ended @ {{ task.ended }}</span>
<<<<<<< HEAD
                            <span>{{ task.duration | format_duration }} on {{ task.allocated_builder }}</span>
                        {% elif task.started %}
                            <span>Started @ {{ task.started }}</span>
                            <span>on {{ task.allocated_builder }}</span>
                        {% else %}
                            <span>Added @ {{ task.added }}</span>
                            {% if task.allocated_builder %}
                                <span>on {{ task.allocated_builder }}</span>
                            {% endif %}
=======
                            <span>{{ task.duration | format_duration }} on {{builder_description}}[{{ task.allocated_builder }}]</span>
                        {% else %}
                            <span>Started @ {{ task.started }}</span>
                            <span>on {{builder_description}}[{{ task.allocated_builder }}]</span>
>>>>>>> 90b8f718
                        {% endif %}
                    </div>
                    <div class="tasks__list__item__arch">
                        <span>{{ profile.arch }}</span>
                    </div>
                    <div class="tasks__list__item__status"><span class="badge badge--{{ task.status }}">{{ task.status }}</span></div>
                </li>
            {% endfor %}
        </ul>
    </div>

    {% if total > 0 %}
        {% if selected_status is not none -%}
            {% set and_status_filter = '&status=' ~ selected_status -%}
        {% endif -%}
        <nav class="pagination-wrap" aria-label="Pagination">
            <ul class="pagination">

                {# Previous Button #}
                <li class="page-item {% if page <= 1 %}disabled{% endif %}">
                    <a class="page-link" href="?page={{ page - 1 }}{{ and_status_filter }}" aria-label="Previous">
                        <span aria-hidden="true">&laquo;</span>
                    </a>
                </li>

                {# First page + ellipsis if not in pages_to_show #}
                {% if pages_to_show[0] > 1 %}
                    <li class="page-item">
                        <a class="page-link" href="?page=1{{ and_status_filter }}">1</a>
                    </li>
                    {% if pages_to_show[0] > 2 %}
                        <li class="page-item disabled">
                            <span class="page-link">...</span>
                        </li>
                    {% endif %}
                {% endif %}

                {# Page Numbers #}
                {% for p in pages_to_show %}
                    <li class="page-item {% if p == page %}active{% endif %}">
                        <a class="page-link" href="?page={{ p }}{{ and_status_filter }}">{{ p }}</a>
                    </li>
                {% endfor %}

                {# Ellipsis + last page if not in pages_to_show #}
                {% if pages_to_show[pages_to_show | length - 1] < total_pages %}
                    {% if pages_to_show[pages_to_show | length - 1] < total_pages - 1 %}
                        <li class="page-item disabled">
                            <span class="page-link">...</span>
                        </li>
                    {% endif %}
                    <li class="page-item">
                        <a class="page-link" href="?page={{ total_pages }}{{ and_status_filter }}">{{ total_pages }}</a>
                    </li>
                {% endif %}

                {# Next Button #}
                <li class="page-item {% if page >= total_pages %}disabled{% endif %}">
                    <a class="page-link" href="?page={{ page + 1 }}{{ and_status_filter }}" aria-label="Next">
                        <span aria-hidden="true">&raquo;</span>
                    </a>
                </li>

            </ul>
        </nav>
    {% endif %}

{% endblock %}<|MERGE_RESOLUTION|>--- conflicted
+++ resolved
@@ -42,22 +42,15 @@
                     <div class="tasks__list__item__timing">
                         {% if task.ended %}
                             <span>Ended @ {{ task.ended }}</span>
-<<<<<<< HEAD
-                            <span>{{ task.duration | format_duration }} on {{ task.allocated_builder }}</span>
+                            <span>{{ task.duration | format_duration }} on {{builder_description}}[{{ task.allocated_builder }}]</span>
                         {% elif task.started %}
                             <span>Started @ {{ task.started }}</span>
-                            <span>on {{ task.allocated_builder }}</span>
+                            <span>on {{builder_description}}[{{ task.allocated_builder }}]</span>
                         {% else %}
                             <span>Added @ {{ task.added }}</span>
                             {% if task.allocated_builder %}
-                                <span>on {{ task.allocated_builder }}</span>
+                                <span>on {{builder_description}}[{{ task.allocated_builder }}]</span>
                             {% endif %}
-=======
-                            <span>{{ task.duration | format_duration }} on {{builder_description}}[{{ task.allocated_builder }}]</span>
-                        {% else %}
-                            <span>Started @ {{ task.started }}</span>
-                            <span>on {{builder_description}}[{{ task.allocated_builder }}]</span>
->>>>>>> 90b8f718
                         {% endif %}
                     </div>
                     <div class="tasks__list__item__arch">
